--- conflicted
+++ resolved
@@ -11,14 +11,11 @@
 var (
 	ErrBranchExisted = errors.New("branch has existed")
 )
-<<<<<<< HEAD
 
 func IsBranchExist(repoPath, branchName string) bool {
 	branchPath := filepath.Join(repoPath, "refs/heads", branchName)
 	return isFile(branchPath)
 }
-=======
->>>>>>> 3d9e7712
 
 func (repo *Repository) IsBranchExist(branchName string) bool {
 	branchPath := filepath.Join(repo.Path, "refs/heads", branchName)
@@ -106,8 +103,4 @@
 	defer f.Close()
 	_, err = io.WriteString(f, id)
 	return err
-}
-
-func (repo *Repository) CreateBranch(branchName, id string) error {
-	return CreateBranch(repo.Path, branchName, id)
 }