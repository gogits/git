--- conflicted
+++ resolved
@@ -14,18 +14,10 @@
 	return repo.readRefDir("refs/tags", "")
 }
 
-<<<<<<< HEAD
-	return names, nil
+func (repo *Repository) CreateTag(tagName, idStr string) error {
+	return repo.createRef("tags", tagName, idStr)
 }
 
 func CreateTag(repoPath, tagName, id string) error {
 	return CreateRef("tags", repoPath, tagName, id)
-}
-
-func (repo *Repository) CreateTag(tagName, id string) error {
-	return CreateTag(repo.Path, tagName, id)
-=======
-func (repo *Repository) CreateTag(tagName, idStr string) error {
-	return repo.createRef("tags", tagName, idStr)
->>>>>>> 3d9e7712
 }